--- conflicted
+++ resolved
@@ -47,11 +47,11 @@
                 results[role] = {"status": "error", "error": str(e)}
         return results
         
-<<<<<<< HEAD
     def share_knowledge(self, knowledge: Dict[str, Any]):
         """Share knowledge across team members"""
         # Generate a unique key for the shared knowledge
-        key = f"shared_{len(self.shared_memory.entries)}"
+        current_count = len(self.shared_memory.entries)
+        key = f"shared_{current_count}"
         try:
             self.shared_memory.store(key, knowledge)
             return True
@@ -71,14 +71,4 @@
             await agent.cleanup()
             
         # Clear members
-        self.members.clear()
-=======
-    #def share_knowledge(self, knowledge: Dict[str, Any]):
-       # """Share knowledge across team members"""
-        #self.shared_memory.store(f"shared_{len(self.shared_memory._data)}", knowledge)
-        #return True
-    def share_knowledge(self, knowledge):
-        current_count = self.shared_memory.get_entry_count()
-        self.shared_memory.store(f"shared_{current_count}", knowledge)
-        return True
->>>>>>> e08280cb
+        self.members.clear()